/**
 * @fileoverview Get Tasks tool for Todoist MCP server
 * 
 * This tool allows users to retrieve and filter tasks from Todoist with
 * support for various filtering options including project, priority, and
 * natural language filters.
 */

import { Tool } from "@modelcontextprotocol/sdk/types.js";
import { TodoistApi } from "@doist/todoist-api-typescript";
import { BaseTool, ToolResponse } from "./BaseTool.js";
import { GetTasksArgs } from "../types/index.js";
import { mapPriority } from "../utils/priorityMapper.js";
<<<<<<< HEAD
import { handleTodoistApiError } from "../utils/errorHandler.js";
=======
import { formatFilter, getFilterExamples } from "../utils/filterFormatter.js";
>>>>>>> 37034e24

/**
 * Tool for retrieving tasks from Todoist with filtering capabilities
 * 
 * This tool is self-contained and handles all aspects of task retrieval:
 * - Argument validation
 * - Natural language filter conversion to Todoist syntax
 * - API interaction with filtering
 * - Additional client-side filtering (priority)
 * - Response formatting with task details
 */
export class GetTasksTool extends BaseTool<GetTasksArgs> {
  readonly definition: Tool = {
    name: "todoist_get_tasks",
    description: "Get a list of tasks from Todoist with various filters",
    inputSchema: {
      type: "object",
      properties: {
        project_id: {
          type: "string",
          description: "Filter tasks by project ID (optional)"
        },
        filter: {
          type: "string",
          description: "Filter tasks using natural language (e.g. 'urgent tasks due today', 'high priority work project', 'overdue tasks') or Todoist syntax (e.g. 'p1 & today', '#Work & @urgent'). Natural language gets converted to proper Todoist filter syntax automatically."
        },
        priority: {
          type: "string",
          description: "Task priority: number ('1'-'4') or string (P1-P4) where P1=urgent, P4=normal (optional)",
        },
        limit: {
          type: "number",
          description: "Maximum number of tasks to return (optional)",
          default: 10
        }
      }
    }
  };

  protected validateArgs(args: unknown): args is GetTasksArgs {
    // All fields are optional, basic object validation handled by BaseTool
    return true;
  }

  /**
   * Executes task retrieval directly with the Todoist API
   * 
   * This method handles the complete task retrieval workflow:
   * 1. Builds API parameters from provided filters
   * 2. Retrieves tasks via the Todoist API with promise-based error handling
   * 3. Applies additional client-side filtering (priority)
   * 4. Applies result limiting
   * 5. Formats response with task details
   * 
   * @param args Validated task retrieval arguments
   * @param client Todoist API client for making requests
   * @returns Promise resolving to formatted task list
   */
  protected async execute(args: GetTasksArgs, client: TodoistApi): Promise<ToolResponse> {
    // Build API parameters - only pass filter if at least one filtering parameter is provided
    const apiParams: any = {};
    if (args.project_id) {
      apiParams.projectId = args.project_id;
    }
    if (args.filter) {
      // Convert natural language to Todoist filter syntax
      const formattedFilter = formatFilter(args.filter);
      apiParams.filter = formattedFilter;
    }
    
<<<<<<< HEAD
    // Retrieve tasks from Todoist API with promise-based error handling
    return client.getTasks(Object.keys(apiParams).length > 0 ? apiParams : undefined)
      .then(tasks => {
        // Apply additional client-side filters
        let filteredTasks = tasks;
        if (args.priority) {
          const numericPriority = mapPriority(args.priority);
          filteredTasks = filteredTasks.filter(task => task.priority === numericPriority);
        }
        
        // Apply limit
        if (args.limit && args.limit > 0) {
          filteredTasks = filteredTasks.slice(0, args.limit);
        }
        
        // Format response with task details
        const taskList = filteredTasks.map(task => 
          `- ${task.content}${task.description ? `\n  Description: ${task.description}` : ''}${task.due ? `\n  Due: ${task.due.string}` : ''}${task.priority ? `\n  Priority: ${task.priority}` : ''}`
        ).join('\n\n');
        
        return {
          content: [{ 
            type: "text" as const, 
            text: filteredTasks.length > 0 ? taskList : "No tasks found matching the criteria" 
          }],
          isError: false,
        };
      })
      .catch((error: any) => {
        // Use centralized error handler with filter context
        return handleTodoistApiError(error, { 
          filter: args.filter,
          project_id: args.project_id 
        });
      });
=======
    // Retrieve tasks from Todoist API
    // If no filters provided, default to showing all tasks
    const tasks = await client.getTasks(Object.keys(apiParams).length > 0 ? apiParams : undefined);

    // Apply additional client-side filters
    let filteredTasks = tasks;
    if (args.priority) {
      const numericPriority = mapPriority(args.priority);
      filteredTasks = filteredTasks.filter(task => task.priority === numericPriority);
    }
    
    // Apply limit
    if (args.limit && args.limit > 0) {
      filteredTasks = filteredTasks.slice(0, args.limit);
    }
    
    // Format response with task details including taskID for parent-child relationships
    const taskList = filteredTasks.map(task => 
      `- ${task.content} (ID: ${task.id})${task.description ? `\n  Description: ${task.description}` : ''}${task.due ? `\n  Due: ${task.due.string}` : ''}${task.priority ? `\n  Priority: ${task.priority}` : ''}${task.parentId ? `\n  Parent Task ID: ${task.parentId}` : ''}`
    ).join('\n\n');
    
    return {
      content: [{ 
        type: "text", 
        text: filteredTasks.length > 0 ? taskList : "No tasks found matching the criteria" 
      }],
      isError: false,
    };
>>>>>>> 37034e24
  }
} <|MERGE_RESOLUTION|>--- conflicted
+++ resolved
@@ -11,11 +11,8 @@
 import { BaseTool, ToolResponse } from "./BaseTool.js";
 import { GetTasksArgs } from "../types/index.js";
 import { mapPriority } from "../utils/priorityMapper.js";
-<<<<<<< HEAD
 import { handleTodoistApiError } from "../utils/errorHandler.js";
-=======
 import { formatFilter, getFilterExamples } from "../utils/filterFormatter.js";
->>>>>>> 37034e24
 
 /**
  * Tool for retrieving tasks from Todoist with filtering capabilities
@@ -86,7 +83,6 @@
       apiParams.filter = formattedFilter;
     }
     
-<<<<<<< HEAD
     // Retrieve tasks from Todoist API with promise-based error handling
     return client.getTasks(Object.keys(apiParams).length > 0 ? apiParams : undefined)
       .then(tasks => {
@@ -104,7 +100,7 @@
         
         // Format response with task details
         const taskList = filteredTasks.map(task => 
-          `- ${task.content}${task.description ? `\n  Description: ${task.description}` : ''}${task.due ? `\n  Due: ${task.due.string}` : ''}${task.priority ? `\n  Priority: ${task.priority}` : ''}`
+          `- ${task.content} (ID: ${task.id})${task.description ? `\n  Description: ${task.description}` : ''}${task.due ? `\n  Due: ${task.due.string}` : ''}${task.priority ? `\n  Priority: ${task.priority}` : ''}${task.parentId ? `\n  Parent Task ID: ${task.parentId}` : ''}`
         ).join('\n\n');
         
         return {
@@ -122,35 +118,5 @@
           project_id: args.project_id 
         });
       });
-=======
-    // Retrieve tasks from Todoist API
-    // If no filters provided, default to showing all tasks
-    const tasks = await client.getTasks(Object.keys(apiParams).length > 0 ? apiParams : undefined);
-
-    // Apply additional client-side filters
-    let filteredTasks = tasks;
-    if (args.priority) {
-      const numericPriority = mapPriority(args.priority);
-      filteredTasks = filteredTasks.filter(task => task.priority === numericPriority);
-    }
-    
-    // Apply limit
-    if (args.limit && args.limit > 0) {
-      filteredTasks = filteredTasks.slice(0, args.limit);
-    }
-    
-    // Format response with task details including taskID for parent-child relationships
-    const taskList = filteredTasks.map(task => 
-      `- ${task.content} (ID: ${task.id})${task.description ? `\n  Description: ${task.description}` : ''}${task.due ? `\n  Due: ${task.due.string}` : ''}${task.priority ? `\n  Priority: ${task.priority}` : ''}${task.parentId ? `\n  Parent Task ID: ${task.parentId}` : ''}`
-    ).join('\n\n');
-    
-    return {
-      content: [{ 
-        type: "text", 
-        text: filteredTasks.length > 0 ? taskList : "No tasks found matching the criteria" 
-      }],
-      isError: false,
-    };
->>>>>>> 37034e24
   }
 } 