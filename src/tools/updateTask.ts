--- conflicted
+++ resolved
@@ -46,9 +46,7 @@
         },
         priority: {
           type: "string",
-          description: "Task priority: number ('1'-'4') or string (P1-P4) where P1=urgent, P4=normal (optional)",
-<<<<<<< HEAD
-=======
+          description: "Task priority: number ('1'-'4') or string (P1-P4) where P1=urgent, P4=normal (optional)"
         },
         project_id: {
           type: "string",
@@ -72,7 +70,7 @@
         assignee_id: {
           type: "number",
           description: "ID of the user to assign this task to (optional)"
->>>>>>> b08f18aa
+        }
         }
       },
       required: ["task_name"]
